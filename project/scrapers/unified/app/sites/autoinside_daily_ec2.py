import asyncio
import csv
import io
import random
import re
import signal
from datetime import datetime, date, timedelta
from playwright.async_api import (
    async_playwright,
    BrowserContext,
    Error as PlaywrightError,
)
from tqdm import tqdm
import boto3

# --- 설정 ---
BASE_LIST_URL = "https://auction.autoinside.co.kr/auction/auction_car_end_list.do"
DETAIL_PAGE_URL_TEMPLATE = (
    "https://auction.autoinside.co.kr/auction/auction_car_view.do?i_sEntryCd={entry_cd}"
)
<<<<<<< HEAD
S3_BUCKET_NAME = BUCKET
CONCURRENT_REQUESTS = 5
=======
S3_BUCKET_NAME = "whatlunch-s3"
# EC2 인스턴스 사양에 따라 동시 요청 수를 조절하세요. (예: t2.micro -> 5)
CONCURRENT_REQUESTS = 2
>>>>>>> 160eb4e7
MAX_RETRIES = 3


def clean_number(text):
    """텍스트에서 숫자만 추출하여 정수형으로 반환합니다."""
    return int(re.sub(r"[^0-9]", "", text)) if text else 0


def parse_date(text):
    """'YYYY년 MM월 DD일' 형식의 문자열을 'YYYY-MM-DD'로 변환합니다."""
    if not text:
        return "N/A"
    parts = re.findall(r"\d+", text)
    if len(parts) == 3:
        return f"{parts[0]}-{parts[1].zfill(2)}-{parts[2].zfill(2)}"
    return text


async def get_car_detail(page, entry_cd):
    """
    차량 상세 정보 페이지에서 사용자가 요청한 상세 데이터를 추출합니다.
    """
    detail_url = DETAIL_PAGE_URL_TEMPLATE.format(entry_cd=entry_cd)

    for attempt in range(MAX_RETRIES):
        try:
            if page.is_closed():
                return None
            await page.goto(detail_url, wait_until="domcontentloaded", timeout=30000)
            break
        except Exception as e:
            if attempt < MAX_RETRIES - 1:
                await asyncio.sleep(2 ** (attempt + 1))
            else:
                print(f"  - 상세 페이지 로딩 최종 실패: {entry_cd} ({e})")
                return None

    if page.is_closed():
        return None

    car_data = {"entry_cd": entry_cd}

    # 차량명 및 브랜드
    try:
        car_name_part1 = await page.locator(
            ".performance_info .car_nm .txt01"
        ).inner_text()
        car_name_part2 = await page.locator(
            ".performance_info .car_nm .txt02"
        ).inner_text()
        full_car_name = f"{car_name_part1} {car_name_part2}"

        parts = full_car_name.split(" ", 1)
        if len(parts) > 1:
            car_data["브랜드"] = parts[0]
            car_data["차량명"] = parts[1]
        else:
            car_data["브랜드"] = full_car_name
            car_data["차량명"] = full_car_name

    except Exception:
        car_data["차량명"] = "N/A"
        car_data["브랜드"] = "N/A"

    # 차량번호
    try:
        car_data["차량번호"] = (
            await page.locator(".fixed_detail_bid_box .car_number").first.inner_text()
        ).strip()
    except Exception:
        car_data["차량번호"] = "N/A"

    # 연식, 주행거리, 보관센터
    try:
        info_list = await page.locator(
            ".performance_info .info_list span"
        ).all_inner_texts()
        car_data["연식"] = clean_number(info_list[1]) if len(info_list) > 1 else 0
        car_data["주행거리"] = clean_number(info_list[2]) if len(info_list) > 2 else 0
        car_data["보관센터"] = info_list[3].strip() if len(info_list) > 3 else "N/A"
    except Exception:
        car_data.update({"연식": 0, "주행거리": 0, "보관센터": "N/A"})

    # 차량등급
    try:
        car_data["차량등급"] = (
            await page.locator("a.grade.popOpen .txt").inner_text()
        ).strip()
    except Exception:
        car_data["차량등급"] = "N/A"

    # 색상, 변속기, 배기량, 최초등록일, 사고유무
    try:
        info_table = page.locator(".section_car_info .info_table")
        raw_date = (
            await info_table.locator(
                ".tr:nth-child(1) .td:nth-child(2) .txt"
            ).inner_text()
        ).strip()
        car_data["최초등록일"] = parse_date(raw_date)
        car_data["사고유무"] = (
            await info_table.locator(
                ".tr:nth-child(3) .td:nth-child(1) .txt"
            ).inner_text()
        ).strip()
        car_data["색상"] = (
            await info_table.locator(
                ".tr:nth-child(2) .td:nth-child(2) .txt"
            ).inner_text()
        ).strip()
        fuel_trans = (
            await info_table.locator(
                ".tr:nth-child(2) .td:nth-child(3) .txt"
            ).inner_text()
        ).strip()
        if "/" in fuel_trans:
            fuel, trans = fuel_trans.split("/")
            car_data["연료"] = fuel.strip()
            car_data["변속기"] = trans.strip()
        else:
            car_data["변속기"] = fuel_trans
            car_data["연료"] = "N/A"
        car_data["배기량"] = clean_number(
            await info_table.locator(
                ".tr:nth-child(3) .td:nth-child(2) .txt"
            ).inner_text()
        )
    except Exception:
        car_data.update(
            {
                "최초등록일": "N/A",
                "사고유무": "N/A",
                "색상": "N/A",
                "연료": "N/A",
                "변속기": "N/A",
                "배기량": 0,
            }
        )

    # 성능점검 결과
    try:
        boxes = page.locator(".info_box02 .box")
        for i in range(await boxes.count()):
            title = (await boxes.nth(i).locator(".tit").inner_text()).strip()
            value = (await boxes.nth(i).locator(".txt").inner_text()).strip()
            car_data[f"성능_{title}"] = value
    except Exception:
        pass

    # 사고 이력
    try:
        acc_items = page.locator(".acc_list .box")
        for i in range(await acc_items.count()):
            item = acc_items.nth(i)
            title = (await item.locator(".tit").inner_text()).strip()
            con = (await item.locator(".con .txt").inner_text()).strip()
            sub = ""
            if await item.locator(".con .sub").count() > 0:
                sub = (await item.locator(".con .sub").inner_text()).strip()
            car_data[f"사고_{title}"] = f"{con} {sub}".strip()
    except Exception:
        pass

    # 경매 상태 및 낙찰가
    try:
        bid_box = page.locator(".detail_bid_box")
        car_data["경매상태"] = (
            await bid_box.locator(".set_count > .txt:visible").first.inner_text()
        ).strip()
        raw_price = (await bid_box.locator(".bidding_count").inner_text()).strip()
        clean_price = raw_price.replace("*", "0").replace(",", "")
        match = re.search(r"(\d+)만원", clean_price)
        car_data["낙찰가"] = int(match.group(1)) * 10000 if match else 0
    except Exception:
        car_data.update({"경매상태": "N/A", "낙찰가": 0})

    # 경매 종료일 추출 및 형식 변환
    try:
        announce_text = (
            await page.locator(".detail_bid_box .announce").inner_text()
        ).strip()
        match = re.search(r"(\d+)월 (\d+)일", announce_text)
        if match:
            month = int(match.group(1))
            day = int(match.group(2))
            current_datetime = datetime.now()
            year = current_datetime.year
            if current_datetime.month == 1 and month == 12:
                year -= 1
            car_data["경매종료일"] = f"{year}-{month:02d}-{day:02d}"
        else:
            car_data["경매종료일"] = "N/A"
    except Exception:
        car_data["경매종료일"] = "N/A"

    return car_data


async def fetch_ids_from_page(page, page_num: int):
    """지정된 페이지에서 모든 차량 ID를 수집합니다."""
    list_page_url = f"{BASE_LIST_URL}?i_iNowPageNo={page_num}&sort=A.D_REG_DTM%20DESC"
    entry_cds = []
    for attempt in range(MAX_RETRIES):
        try:
            await page.goto(list_page_url, wait_until="networkidle", timeout=30000)
            await page.wait_for_selector(
                ".car_list_box .list li:first-child", timeout=20000
            )
            links = await page.locator(".car_list_box .list li a.a_detail").all()
            for link in links:
                entry_cd = await link.get_attribute("data-entrycd")
                if entry_cd:
                    entry_cds.append(entry_cd)
            return entry_cds
        except Exception as e:
            if attempt >= MAX_RETRIES - 1:
                print(f"  - ID 수집 최종 실패: {page_num} 페이지 ({e})")
                return []
            else:
                await asyncio.sleep(random.uniform(1.5, 3.5))
    return []


async def fetch_car_details_concurrently(
    context: BrowserContext, entry_cd: str, semaphore: asyncio.Semaphore
):
    """차량 상세 정보를 병렬로 수집하기 위한 래퍼 함수입니다."""
    async with semaphore:
        page = await context.new_page()
        try:
            return await get_car_detail(page, entry_cd)
        finally:
            if not page.is_closed():
                await page.close()
            await asyncio.sleep(random.uniform(0.5, 1.5))


def save_data_to_s3(data, target_date):
    """수집된 데이터를 CSV로 변환하여 S3에 업로드합니다."""
    if not data:
        print("S3에 업로드할 데이터가 없습니다.")
        return

    data.sort(key=lambda x: x.get("entry_cd", ""), reverse=True)

    folder_date = target_date.strftime("%Y-%m-%d")
    file_date = target_date.strftime("%Y%m%d")
    s3_key = f"raw/autoinside/{folder_date}/autoinside-{file_date}-raw.csv"

    print(
        f"\n수집된 {len(data)}개의 데이터를 's3://{S3_BUCKET_NAME}/{s3_key}' 경로로 업로드합니다."
    )

    csv_buffer = io.StringIO()

    fieldnames = [
        "entry_cd",
        "차량번호",
        "브랜드",
        "차량명",
        "차량등급",
        "색상",
        "연료",
        "배기량",
        "변속기",
        "연식",
        "최초등록일",
        "주행거리",
        "성능_엔진",
        "성능_미션",
        "성능_동력/전기계통",
        "성능_내/외관",
        "성능_사제품목",
        "사고유무",
        "사고_내차피해",
        "사고_상대차피해",
        "사고_전손보험사고",
        "사고_침수보험사고",
        "사고_도난보험사고",
        "사고_소유자 변경",
        "사고_차량번호 변경",
        "낙찰가",
        "경매상태",
        "경매종료일",
        "보관센터",
    ]
    writer = csv.DictWriter(csv_buffer, fieldnames=fieldnames, extrasaction="ignore")
    writer.writeheader()
    writer.writerows(data)

    s3_client = boto3.client("s3")
    try:
        s3_client.put_object(
            Bucket=S3_BUCKET_NAME,
            Key=s3_key,
            Body=csv_buffer.getvalue().encode("utf-8-sig"),
        )
        print("S3 업로드 완료!")
    except Exception as e:
        print(f"S3 업로드 중 오류가 발생했습니다: {e}")


# --- Graceful Shutdown 핸들러 ---
all_car_data_global = []
shutdown_event = asyncio.Event()


def signal_handler(sig, frame):
    print("\nCtrl+C 감지! 현재까지 수집된 데이터 저장 후 종료합니다...")
    shutdown_event.set()


async def main():
    """메인 크롤링 실행 함수"""
    signal.signal(signal.SIGINT, signal_handler)

    yesterday = date.today() - timedelta(days=1)
    yesterday_str = yesterday.strftime("%Y-%m-%d")
    print(f"어제 날짜({yesterday_str})의 경매 종료 차량 정보를 수집합니다.")

    async with async_playwright() as p:
        browser = await p.chromium.launch(
            headless=True,
            args=["--disable-blink-features=AutomationControlled", "--no-sandbox"],
        )
        context = await browser.new_context(
            user_agent="Mozilla/5.0 (Windows NT 10.0; Win64; x64) AppleWebKit/537.36 (KHTML, like Gecko) Chrome/91.0.4472.124 Safari/537.36",
        )

        list_page = None
        all_tasks = set()

        try:
            list_page = await context.new_page()
            global all_car_data_global
            stop_scraping = False
            page_num = 1

            while not stop_scraping and not shutdown_event.is_set():
                print(f"\n--- {page_num} 페이지의 차량 ID 수집 시작 ---")
                entry_cds_on_page = await fetch_ids_from_page(list_page, page_num)

                if not entry_cds_on_page:
                    print("더 이상 차량 정보가 없어 크롤링을 종료합니다.")
                    break

                print(
                    f"{len(entry_cds_on_page)}개의 ID 수집 완료. 상세 정보 확인을 시작합니다."
                )

                semaphore = asyncio.Semaphore(CONCURRENT_REQUESTS)

                tasks = {
                    asyncio.create_task(
                        fetch_car_details_concurrently(context, entry_cd, semaphore)
                    )
                    for entry_cd in entry_cds_on_page
                }
                all_tasks.update(tasks)

                try:
                    for future in tqdm(
                        asyncio.as_completed(tasks),
                        total=len(tasks),
                        desc=f"페이지 {page_num} 상세 정보 수집 중",
                    ):
                        if shutdown_event.is_set():
                            stop_scraping = True
                            break

                        try:
                            car_data = await future
                        except (asyncio.CancelledError, PlaywrightError):
                            continue

                        if not car_data or "경매종료일" not in car_data:
                            continue

                        end_date_str = car_data.get("경매종료일", "N/A")

                        if end_date_str == yesterday_str:
                            all_car_data_global.append(car_data)
                        elif end_date_str < yesterday_str and end_date_str != "N/A":
                            print(
                                f"어제 이전 날짜({end_date_str})의 차량을 발견하여 크롤링을 중단합니다."
                            )
                            stop_scraping = True
                            break
                finally:
                    # 루프가 중단되면 현재 페이지의 나머지 작업들을 즉시 취소
                    remaining_tasks = [t for t in tasks if not t.done()]
                    if remaining_tasks:
                        print(
                            f"\n현재 페이지의 남은 작업 {len(remaining_tasks)}개를 취소합니다."
                        )
                        for task in remaining_tasks:
                            task.cancel()
                        await asyncio.gather(*remaining_tasks, return_exceptions=True)

                all_tasks.difference_update(tasks)

                if stop_scraping:
                    break

                page_num += 1

        except Exception as e:
            print(f"크롤링 중 에러가 발생했습니다: {e}")
        finally:
            print("\n마무리 작업을 시작합니다...")
            # 메인 루프가 끝난 후에도 남아있는 모든 작업 정리
            if all_tasks:
                print(f"{len(all_tasks)}개의 전체 남은 작업을 취소합니다.")
                for task in all_tasks:
                    task.cancel()
                await asyncio.gather(*all_tasks, return_exceptions=True)

            save_data_to_s3(all_car_data_global, yesterday)

            if list_page and not list_page.is_closed():
                await list_page.close()
            if context:
                await context.close()
            if browser:
                await browser.close()
            print("브라우저를 종료합니다.")


if __name__ == "__main__":
    try:
        asyncio.run(main())
    except (KeyboardInterrupt, asyncio.CancelledError):
        print("\n프로그램 실행이 중단되었습니다.")<|MERGE_RESOLUTION|>--- conflicted
+++ resolved
@@ -18,14 +18,9 @@
 DETAIL_PAGE_URL_TEMPLATE = (
     "https://auction.autoinside.co.kr/auction/auction_car_view.do?i_sEntryCd={entry_cd}"
 )
-<<<<<<< HEAD
-S3_BUCKET_NAME = BUCKET
-CONCURRENT_REQUESTS = 5
-=======
 S3_BUCKET_NAME = "whatlunch-s3"
 # EC2 인스턴스 사양에 따라 동시 요청 수를 조절하세요. (예: t2.micro -> 5)
 CONCURRENT_REQUESTS = 2
->>>>>>> 160eb4e7
 MAX_RETRIES = 3
 
 
